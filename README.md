# Hardware Stress Tool (MVP)

A lightweight Python tool to stress-test your computer's CPU, memory, disk, network, and GPU, with real-time system monitoring.

## Features
- **CPU Stress:** Burn CPU cores with configurable worker count
- **Memory Stress:** Allocate and hold large blocks of RAM
- **Disk Stress:** Write large files to disk
- **Network Stress:** Download repeatedly from a specified URL
- **GPU Stress:** Run CUDA kernel (requires pycuda, NVIDIA GPU)
- **System Monitoring:** Live CPU, RAM, and disk usage stats
- **Duration Control:** Automatically stops after specified time

## Requirements
- Python 3.7+
- [psutil](https://pypi.org/project/psutil/)
- [requests](https://pypi.org/project/requests/) *(for network stress)*
- [pycuda](https://pypi.org/project/pycuda/) *(for GPU stress, optional)*
- [numpy](https://pypi.org/project/numpy/) *(for GPU stress, optional)*

Install dependencies:
```bash
pip install -r requirements.txt
```

## Usage
```bash
python stress_tool.py --cpu 4 --memory 2GB --disk 5GB --duration 60 --network-url https://example.com --gpu
```

**Arguments:**
- `--cpu N`         Number of CPU stress workers (processes)
- `--memory SIZE`   Memory to allocate (e.g., 2GB, 512MB)
- `--disk SIZE`     Disk to write (e.g., 5GB, 500MB)
- `--duration SEC`  Duration in seconds (default: 60)
- `--monitor-interval SEC`  Monitoring interval in seconds (default: 2)
- `--network-url URL`  URL to download repeatedly for network stress
- `--gpu`           Enable GPU stress (requires pycuda, NVIDIA GPU)

## Example
Stress 2 CPU cores, allocate 1GB RAM, write 2GB to disk, download from example.com, and stress GPU for 30 seconds:
```bash
python stress_tool.py --cpu 2 --memory 1GB --disk 2GB --duration 30 --network-url https://example.com --gpu
```

<<<<<<< HEAD
## Notes
- Disk stress writes a temporary file to your system temp directory and deletes it after the test.
- Network stress requires the `requests` library.
- GPU stress requires `pycuda` and `numpy`, and a compatible NVIDIA GPU.
- Use with caution! This tool will heavily load your system.
- Stop anytime with `Ctrl+C`.

## License
MIT 
=======
## Key Files Explained

- **`src/main.cpp`** - The main program with the menu
- **`src/stress_tester.cpp`** - Does the actual stress testing
- **`src/system_monitor.cpp`** - Monitors system performance
- **`src/logger.cpp`** - Handles logging to files
- **`include/*.h`** - Header files (function declarations)

## Learning Opportunities

This project demonstrates:
- **Multithreading** - Multiple CPU cores working at once
- **Cross-platform code** - Works on Windows and Linux
- **System monitoring** - Reading CPU, memory, disk stats
- **File I/O** - Reading and writing files efficiently
- **Error handling** - Dealing with system failures gracefully

## Troubleshooting

**Build fails?**
- Make sure you have a C++ compiler installed
- Try running the validation script: `python scripts/validate_structure.py`

**Program crashes?**
- Check the log file: `stress_tool.log`
- Try the Python demo first to see if it's a system issue

**High CPU usage during tests?**
- That's normal! The CPU test is supposed to max out your processor
- It only runs for 10 seconds by default

## Safety Notes

⚠️ **Important**: These tests will push your hardware hard!
- Monitor your system temperature during long tests
- Don't run on laptops without good cooling
- Stop tests if your computer gets too hot or slow
>>>>>>> eef37eb4
<|MERGE_RESOLUTION|>--- conflicted
+++ resolved
@@ -1,94 +1,19 @@
-# Hardware Stress Tool (MVP)
+# Hardware Stress Tool
 
-A lightweight Python tool to stress-test your computer's CPU, memory, disk, network, and GPU, with real-time system monitoring.
+A simple Python tool to stress-test your CPU, memory, disk, network, and GPU, with live monitoring and logging.
 
-## Features
-- **CPU Stress:** Burn CPU cores with configurable worker count
-- **Memory Stress:** Allocate and hold large blocks of RAM
-- **Disk Stress:** Write large files to disk
-- **Network Stress:** Download repeatedly from a specified URL
-- **GPU Stress:** Run CUDA kernel (requires pycuda, NVIDIA GPU)
-- **System Monitoring:** Live CPU, RAM, and disk usage stats
-- **Duration Control:** Automatically stops after specified time
-
-## Requirements
-- Python 3.7+
-- [psutil](https://pypi.org/project/psutil/)
-- [requests](https://pypi.org/project/requests/) *(for network stress)*
-- [pycuda](https://pypi.org/project/pycuda/) *(for GPU stress, optional)*
-- [numpy](https://pypi.org/project/numpy/) *(for GPU stress, optional)*
-
-Install dependencies:
-```bash
+## Quick Install
+```
 pip install -r requirements.txt
 ```
 
-## Usage
-```bash
-python stress_tool.py --cpu 4 --memory 2GB --disk 5GB --duration 60 --network-url https://example.com --gpu
+## Usage Example
+```
+python stress_tool.py --cpu 2 --memory 1GB --disk 1GB --duration 30 --network-url https://example.com --gpu --live-graph
 ```
 
-**Arguments:**
-- `--cpu N`         Number of CPU stress workers (processes)
-- `--memory SIZE`   Memory to allocate (e.g., 2GB, 512MB)
-- `--disk SIZE`     Disk to write (e.g., 5GB, 500MB)
-- `--duration SEC`  Duration in seconds (default: 60)
-- `--monitor-interval SEC`  Monitoring interval in seconds (default: 2)
-- `--network-url URL`  URL to download repeatedly for network stress
-- `--gpu`           Enable GPU stress (requires pycuda, NVIDIA GPU)
+- Use `--cpu`, `--memory`, `--disk`, `--network-url`, `--gpu` to stress different components.
+- Add `--live-graph` to see a real-time usage graph.
+- Use `--export-csv` or `--export-json` to save monitoring logs.
 
-## Example
-Stress 2 CPU cores, allocate 1GB RAM, write 2GB to disk, download from example.com, and stress GPU for 30 seconds:
-```bash
-python stress_tool.py --cpu 2 --memory 1GB --disk 2GB --duration 30 --network-url https://example.com --gpu
-```
-
-<<<<<<< HEAD
-## Notes
-- Disk stress writes a temporary file to your system temp directory and deletes it after the test.
-- Network stress requires the `requests` library.
-- GPU stress requires `pycuda` and `numpy`, and a compatible NVIDIA GPU.
-- Use with caution! This tool will heavily load your system.
-- Stop anytime with `Ctrl+C`.
-
-## License
-MIT 
-=======
-## Key Files Explained
-
-- **`src/main.cpp`** - The main program with the menu
-- **`src/stress_tester.cpp`** - Does the actual stress testing
-- **`src/system_monitor.cpp`** - Monitors system performance
-- **`src/logger.cpp`** - Handles logging to files
-- **`include/*.h`** - Header files (function declarations)
-
-## Learning Opportunities
-
-This project demonstrates:
-- **Multithreading** - Multiple CPU cores working at once
-- **Cross-platform code** - Works on Windows and Linux
-- **System monitoring** - Reading CPU, memory, disk stats
-- **File I/O** - Reading and writing files efficiently
-- **Error handling** - Dealing with system failures gracefully
-
-## Troubleshooting
-
-**Build fails?**
-- Make sure you have a C++ compiler installed
-- Try running the validation script: `python scripts/validate_structure.py`
-
-**Program crashes?**
-- Check the log file: `stress_tool.log`
-- Try the Python demo first to see if it's a system issue
-
-**High CPU usage during tests?**
-- That's normal! The CPU test is supposed to max out your processor
-- It only runs for 10 seconds by default
-
-## Safety Notes
-
-⚠️ **Important**: These tests will push your hardware hard!
-- Monitor your system temperature during long tests
-- Don't run on laptops without good cooling
-- Stop tests if your computer gets too hot or slow
->>>>>>> eef37eb4
+**Requires Python 3.7+** 